/****************************************************************************
 * net/devif/ipv6_forward.c
 *
 *   Copyright (C) 2017 Gregory Nutt. All rights reserved.
 *   Author: Gregory Nutt <gnutt@nuttx.org>
 *
 * Redistribution and use in source and binary forms, with or without
 * modification, are permitted provided that the following conditions
 * are met:
 *
 * 1. Redistributions of source code must retain the above copyright
 *    notice, this list of conditions and the following disclaimer.
 * 2. Redistributions in binary form must reproduce the above copyright
 *    notice, this list of conditions and the following disclaimer in
 *    the documentation and/or other materials provided with the
 *    distribution.
 * 3. Neither the name NuttX nor the names of its contributors may be
 *    used to endorse or promote products derived from this software
 *    without specific prior written permission.
 *
 * THIS SOFTWARE IS PROVIDED BY THE COPYRIGHT HOLDERS AND CONTRIBUTORS
 * "AS IS" AND ANY EXPRESS OR IMPLIED WARRANTIES, INCLUDING, BUT NOT
 * LIMITED TO, THE IMPLIED WARRANTIES OF MERCHANTABILITY AND FITNESS
 * FOR A PARTICULAR PURPOSE ARE DISCLAIMED. IN NO EVENT SHALL THE
 * COPYRIGHT OWNER OR CONTRIBUTORS BE LIABLE FOR ANY DIRECT, INDIRECT,
 * INCIDENTAL, SPECIAL, EXEMPLARY, OR CONSEQUENTIAL DAMAGES (INCLUDING,
 * BUT NOT LIMITED TO, PROCUREMENT OF SUBSTITUTE GOODS OR SERVICES; LOSS
 * OF USE, DATA, OR PROFITS; OR BUSINESS INTERRUPTION) HOWEVER CAUSED
 * AND ON ANY THEORY OF LIABILITY, WHETHER IN CONTRACT, STRICT
 * LIABILITY, OR TORT (INCLUDING NEGLIGENCE OR OTHERWISE) ARISING IN
 * ANY WAY OUT OF THE USE OF THIS SOFTWARE, EVEN IF ADVISED OF THE
 * POSSIBILITY OF SUCH DAMAGE.
 *
 ****************************************************************************/

/****************************************************************************
 * Included Files
 ****************************************************************************/

#include <nuttx/config.h>

#include <string.h>
#include <debug.h>
#include <errno.h>

#include <nuttx/mm/iob.h>
#include <nuttx/net/net.h>
#include <nuttx/net/netdev.h>
#include <nuttx/net/netstats.h>

#include "netdev/netdev.h"
#include "sixlowpan/sixlowpan.h"
#include "udp/udp.h"
#include "tcp/tcp.h"
#include "icmpv6/icmpv6.h"
#include "devif/ip_forward.h"
#include "devif/devif.h"

#if defined(CONFIG_NET_IPFORWARD) && defined(CONFIG_NET_IPv6)

/****************************************************************************
 * Pre-processor Definitions
 ****************************************************************************/

#define PACKET_FORWARDED     0
#define PACKET_NOT_FORWARDED 1

/****************************************************************************
 * Private Functions
 ****************************************************************************/

/****************************************************************************
 * Name: ipv6_hdrsize
 *
 * Description:
 *   Return the size of the IPv6 header and the following.
 *
 * Input Parameters:
 *   ipv6  - A pointer to the IPv6 header in within the IPv6 packet.  This
 *           is immeidately followed by the L3 header which may be TCP, UDP,
 *           or ICMPv6.
 *
 * Returned Value:
 *   The size of the combined L2 + L3 headers is returned on success.  An
 *   error is returned only if the prototype is not supported.
 *
 ****************************************************************************/

#if defined(CONFIG_NETDEV_MULTINIC) && defined(CONFIG_DEBUG_NET_WARN)
static int ipv6_hdrsize(FAR struct ipv6_hdr_s *ipv6)
{
  /* Size is determined by the following protocol header, */

  switch (ipv6->proto)
    {
#ifdef CONFIG_NET_TCP
    case IP_PROTO_TCP:
      {
        FAR struct tcp_hdr_s *tcp =
          (FAR struct tcp_hdr_s *)((FAR uintptr_t *)ipv6 + IPv6_HDRLEN);
        unsigned int tcpsize;

        /* The TCP header length is encoded in the top 4 bits of the
         * tcpoffset field (in units of 32-bit words).
         */

        tcpsize = ((uint16_t)tcp->tcpoffset >> 4) << 2;
        return IPv6_HDRLEN + tcpsize;
      }
      break;
#endif

#ifdef CONFIG_NET_UDP
    case IP_PROTO_UDP:
      return IPv6_HDRLEN + UDP_HDRLEN;
      break;
#endif

#ifdef CONFIG_NET_ICMPv6
    case IP_PROTO_ICMP6:
      return IPv6_HDRLEN + ICMPv6_HDRLEN;
      break;
#endif

    default:
      nwarn("WARNING: Unrecognized proto: %u\n", ipv6->proto);
      return -EPROTONOSUPPORT;
    }
}
#endif

/****************************************************************************
 * Name: ipv6_decr_ttl
 *
 * Description:
 *   Decrement the IPv6 TTL (time to live value).  TTL field is set by the
 *   sender of the packet and reduced by every router on the route to its
 *   destination. If the TTL field reaches zero before the datagram arrives
 *   at its destination, then the datagram is discarded and an ICMP error
 *   packet (11 - Time Exceeded) is sent back to the sender.
 *
 *   The purpose of the TTL field is to avoid a situation in which an
 *   undeliverable datagram keeps circulating on an Internet system, and
 *   such a system eventually becoming swamped by such "immortals".
 *
 * Input Parameters:
 *   ipv6  - A pointer to the IPv6 header in within the IPv6 packet to be
 *           forwarded.
 *
 * Returned Value:
 *   The new TTL value is returned.  A value <= 0 means the hop limit has
 *   expired.
 *
 ****************************************************************************/

#if defined(CONFIG_NETDEV_MULTINIC) || defined(CONFIG_NET_6LOWPAN)
static int ipv6_decr_ttl(FAR struct ipv6_hdr_s *ipv6)
{
  int ttl = (int)ipv6->ttl - 1;

  if (ttl <= 0)
    {
#ifdef CONFIG_NET_ICMPv6
      /* Return an ICMPv6 error packet back to the sender. */
#  warning Missing logic
#endif

      /* Return zero which must cause the packet to be dropped */

      return 0;
    }

  /* Save the updated TTL value */

  ipv6->ttl = ttl;

  /* NOTE: We do not have to recalculate the IPv6 checksum because (1) the
   * IPv6 header does not include a checksum itself and (2) the TTL is not
   * included in the sum for the TCP and UDP headers.
   */

  return ttl;
}
#endif

/****************************************************************************
 * Name: ipv6_dropstats
 *
 * Description:
 *   Update statistics for a dropped packet.
 *
 * Input Parameters:
 *   ipv6  - A convenience pointer to the IPv6 header in within the IPv6
 *           packet to be dropped.
 *
 * Returned Value:
 *   None
 *
 ****************************************************************************/

#ifdef CONFIG_NET_STATISTICS
static void ipv6_dropstats(FAR struct ipv6_hdr_s *ipv6)
{
  switch (ipv6->proto)
    {
#ifdef CONFIG_NET_TCP
    case IP_PROTO_TCP:
      g_netstats.tcp.drop++;
      break;
#endif

#ifdef CONFIG_NET_UDP
    case IP_PROTO_UDP:
      g_netstats.udp.drop++;
      break;
#endif

#ifdef CONFIG_NET_ICMPv6
    case IP_PROTO_ICMP6:
      g_netstats.icmpv6.drop++;
      break;
#endif

    default:
      g_netstats.ipv6.protoerr++;
      break;
    }

  g_netstats.ipv6.drop++;
}
#else
#  define ipv6_dropstats(ipv6)
#endif

/****************************************************************************
 * Name: ipv6_packet_conversion
 *
 * Description:
 *   Generic output conversion hook.  Only needed for IEEE802.15.4 for now
 *   but this is a point where support for other conversions may be
 *   provided.
 *
 * Returned value:
 *   PACKET_FORWARDED     - Packet was forwarded
 *   PACKET_NOT_FORWARDED - Packet was not forwarded
 *   < 0                  - And error occurred (and packet not fowarded).
 *
 ****************************************************************************/

#ifdef CONFIG_NET_6LOWPAN
static int ipv6_packet_conversion(FAR struct net_driver_s *dev,
                                  FAR struct net_driver_s *fwddev,
                                  FAR struct ipv6_hdr_s *ipv6)
{
  int ret = PACKET_NOT_FORWARDED;

  if (dev->d_len > 0)
    {
#ifdef CONFIG_NET_MULTILINK
      /* Handle the case where multiple link layer protocols are supported */

      if (fwddev->d_lltype == NET_LL_IEEE802154)
        {
          nwarn("WARNING:  Unsupported link layer... Not forwarded\n");
        }
      else
#endif
#ifdef CONFIG_NET_TCP
      if (ipv6->proto == IP_PROTO_TCP)
        {
          /* Decrement the TTL in the IPv6 header.  If it decrements to
           * zero, then drop the packet.
           */

          ret = ipv6_decr_ttl(ipv6);
          if (ret < 1)
            {
              nwarn("WARNING: Hop limit exceeded... Dropping!\n");
              ret = -EMULTIHOP;
            }
          else
            {
              /* Let 6LoWPAN convert IPv6 TCP output into IEEE802.15.4
               * frames.
               */

              sixlowpan_tcp_send(dev, fwddev, ipv6);

              /* The packet was forwarded */

              dev->d_len = 0;
              return PACKET_FORWARDED;
            }
        }
      else
#endif
#ifdef CONFIG_NET_UDP
      if (ipv6->proto == IP_PROTO_UDP)
        {
          /* Decrement the TTL in the IPv6 header.  If it decrements to
           * zero, then drop the packet.
           */

          ret = ipv6_decr_ttl(ipv6);
          if (ret < 1)
            {
              nwarn("WARNING: Hop limit exceeded... Dropping!\n");
              ret = -EMULTIHOP;
            }
          else
            {
              /* Let 6LoWPAN convert IPv6 UDP output into IEEE802.15.4
               * frames.
               */

              sixlowpan_udp_send(dev, fwddev, ipv6);

              /* The packet was forwarded */

              dev->d_len = 0;
              return PACKET_FORWARDED;
            }
        }
      else
#endif
        {
          /* Otherwise, we cannot forward the packet */

          nwarn("WARNING: Dropping. Unsupported 6LoWPAN protocol: %d\n",
                ipv6->proto);
        }
    }

   /* The packet was not forwarded (or the HOP limit was exceeded) */

  ipv6_dropstats(ipv6);
  return ret;
}
#else
#  define ipv6_packet_conversion(dev, ipv6) (PACKET_NOT_FORWARDED)
#endif /* CONFIG_NET_6LOWPAN */

/****************************************************************************
 * Name: ipv6_dev_forward
 *
 * Description:
 *   This function is called from ipv6_forward when it is necessary to
 *   forward a packet from the current device to different device.  In this
 *   case, the forwarding operation must be performed asynchronously when
 *   the TX poll is received from the forwarding device.
 *
 * Input Parameters:
 *   dev      - The device on which the packet was received and which
 *              contains the IPv6 packet.
 *   fwdddev  - The device on which the packet must be forwarded.
 *   ipv6     - A pointer to the IPv6 header in within the IPv6 packet
 *
 * Returned Value:
 *   Zero is returned if the packet was successfully forwarded;  A negated
 *   errno value is returned if the packet is not forwardable.  In that
 *   latter case, the caller (ipv6_input()) should drop the packet.
 *
 ****************************************************************************/

#ifdef CONFIG_NETDEV_MULTINIC
static int ipv6_dev_forward(FAR struct net_driver_s *dev,
                            FAR struct net_driver_s *fwddev,
                            FAR struct ipv6_hdr_s *ipv6)
{
  FAR struct forward_s *fwd = NULL;
#ifdef CONFIG_DEBUG_NET_WARN
  int hdrsize;
#endif
  int ret;

  /* Perform any necessary packet conversions. */

  ret = ipv6_packet_conversion(dev, fwddev, ipv6);
  if (ret < 0)
    {
      nwarn("WARNING: ipv6_packet_conversion failed: %d\n", ret);
      goto errout;
    }
  else if (ret == PACKET_NOT_FORWARDED)
    {
      /* Verify that the full packet will fit within the forwarding devices
       * MTU.  We provide no support for fragmenting forwarded packets.
       */

      if (NET_LL_HDRLEN(fwddev) + dev->d_len > NET_DEV_MTU(fwddev))
        {
          nwarn("WARNING: Packet > MTU... Dropping\n");
          ret = -EFBIG;
          goto errout;
        }

      /* Get a pre-allocated forwarding structure,  This structure will be
       * completely zeroed when we receive it.
       */

      fwd = ip_forward_alloc();
      if (fwd == NULL)
        {
          nwarn("WARNING: Failed to allocate forwarding structure\n");
          ret = -ENOMEM;
          goto errout;
        }

      /* Initialize the easy stuff in the forwarding structure */

      fwd->f_dev = fwddev;   /* Forwarding device */

#ifdef CONFIG_DEBUG_NET_WARN
      /* Get the size of the IPv6 + L3 header. */

      hdrsize = ipv6_hdrsize(ipv6);
      if (hdrsize < IPv6_HDRLEN)
        {
          nwarn("WARNING: Could not determine L2+L3 header size\n");
          ret = -EPROTONOSUPPORT;
          goto errout_with_fwd;
        }

      /* The L2/L3 headers must fit within one, contiguous IOB. */

      if (hdrsize > CONFIG_IOB_BUFSIZE)
        {
          nwarn("WARNING: Header is too big for pre-allocated structure\n");
          ret = -E2BIG;
          goto errout_with_fwd;
        }
#endif

      /* Try to allocate the head of an IOB chain.  If this fails, the
       * packet will be dropped; we are not operating in a context where
       * waiting for an IOB is a good idea
       */

      fwd->f_iob = iob_tryalloc(false);
      if (fwd->f_iob == NULL)
        {
          nwarn("WARNING: iob_tryalloc() failed\n");
          ret = -ENOMEM;
          goto errout_with_fwd;
        }

      /* Copy the L2/L3 headers plus any following payload into an IOB
       * chain.  iob_trycopin() will not wait, but will fail there are no
       * available IOBs.
       *
       * REVISIT: Consider an alternative design that does not require data
       * copying.  This would require a pool of d_buf's that are managed by
       * the network rather than the network device.
       */

      ret = iob_trycopyin(fwd->f_iob, (FAR const uint8_t *)ipv6,
                          dev->d_len, 0, false);
      if (ret < 0)
        {
<<<<<<< HEAD
          /* Try to allocate the head of an IOB chain.  If this fails,
           * the packet will be dropped; we are not operating in a
           * context where waiting for an IOB is a good idea
           */

          fwd->f_iob = iob_tryalloc(false);
          if (fwd->f_iob == NULL)
            {
              nwarn("WARNING: iob_tryalloc() failed\n");
              ret = -ENOMEM;
              goto errout_with_fwd;
            }
=======
          nwarn("WARNING: iob_trycopyin() failed: %d\n", ret);
          goto errout_with_iobchain;
        }
>>>>>>> 57090437

      /* Decrement the TTL in the copy of the IPv6 header (retaining the
       * original TTL in the sourcee to handle the broadcast case).  If the
       * TTL decrements to zero, then do not forward the packet.
       */

      ret = ipv6_decr_ttl((FAR struct ipv6_hdr_s *)fwd->f_iob->io_data);
      if (ret < 1)
        {
          nwarn("WARNING: Hop limit exceeded... Dropping!\n");
          ret = -EMULTIHOP;
          goto errout_with_iobchain;
        }

      /* Then set up to forward the packet according to the protocol.
       *
       * REVISIT: Are these protocol specific forwarders necessary?  I think
       * that this could be done with a single forwarding function for all
       * protocols.
       */

      switch (ipv6->proto)
        {
#ifdef CONFIG_NET_TCP
        case IP_PROTO_TCP:
          {
            /* Forward a TCP packet. */

            ret = tcp_forward(fwd);
          }
          break;
#endif

#ifdef CONFIG_NET_UDP
        case IP_PROTO_UDP:
          {
            /* Forward a UDP packet */

            ret = udp_forward(fwd);
          }
          break;
#endif

#ifdef CONFIG_NET_ICMPv6
        case IP_PROTO_ICMP6:
          {
            /* Forward an ICMPv6 packet */

            ret = icmpv6_forward(fwd);
          }
          break;
#endif

        default:
          nwarn("WARNING: Unrecognized proto: %u\n", ipv6->proto);
          ret = -EPROTONOSUPPORT;
          break;
        }
    }

  if (ret >= 0)
    {
      dev->d_len = 0;
      return OK;
    }

errout_with_iobchain:
  if (fwd != NULL && fwd->f_iob != NULL)
    {
      iob_free_chain(fwd->f_iob);
    }

errout_with_fwd:
  if (fwd != NULL)
    {
      ip_forward_free(fwd);
    }

errout:
  return ret;
}
#endif /* CONFIG_NETDEV_MULTINIC */

/****************************************************************************
 * Name: ipv6_forward_callback
 *
 * Description:
 *   This function is a callback from netdev_foreach.  It implements the
 *   the broadcase forwarding action for each network device (other than, of
 *   course, the device that received the packet).
 *
 * Input Parameters:
 *   dev   - The device on which the packet was received and which contains
 *           the IPv6 packet.
 *   ipv6  - A convenience pointer to the IPv6 header in within the IPv6
 *           packet
 *
 * Returned Value:
 *   Typically returns zero (meaning to continue the enumeration), but will
 *   return a non-zero to stop the enumeration if an error occurs.
 *
 ****************************************************************************/

#if defined(CONFIG_NET_IPFORWARD_BROADCAST) && \
    defined(CONFIG_NETDEV_MULTINIC)
int ipv6_forward_callback(FAR struct net_driver_s *fwddev, FAR void *arg)
{
  FAR struct net_driver_s *dev = (FAR struct net_driver_s *)arg;
  FAR struct ipv6_hdr_s *ipv6;
  int ret;

  DEBUGASSERT(fwddev != NULL && dev != NULL && dev->d_buf != NULL);

  /* Check if we are forwarding on the same device that we received the
   * packet from.
   */

  if (fwddev != dev)
    {
      /* Recover the pointer to the IPv6 header in the receiving device's
       * d_buf.
       */

      ipv6 = (FAR struct ipv6_hdr_s *)&dev->d_buf[NET_LL_HDRLEN(dev)];

      /* Send the packet asynchrously on the forwarding device. */

      ret = ipv6_dev_forward(dev, fwddev, ipv6);
      if (ret < 0)
        {
          nwarn("WARNING: ipv6_dev_forward failed: %d\n", ret);
          return ret;
        }
    }

  return OK;
}
#endif

/****************************************************************************
 * Public Functions
 ****************************************************************************/

/****************************************************************************
 * Name: ipv6_forward
 *
 * Description:
 *   This function is called from ipv6_input when a packet is received that
 *   is not destined for us.  In this case, the packet may need to be
 *   forwarded to another device (or sent back out the same device)
 *   depending configuration, routing table information, and the IPv6
 *   networks served by various network devices.
 *
 * Input Parameters:
 *   dev   - The device on which the packet was received and which contains
 *           the IPv6 packet.
 *   ipv6  - A convenience pointer to the IPv6 header in within the IPv6
 *           packet
 *
 *   On input:
 *   - dev->d_buf holds the received packet.
 *   - dev->d_len holds the length of the received packet MINUS the
 *     size of the L1 header.  That was subtracted out by ipv6_input.
 *   - ipv6 points to the IPv6 header with dev->d_buf.
 *
 * Returned Value:
 *   Zero is returned if the packet was successfully forward;  A negated
 *   errno value is returned if the packet is not forwardable.  In that
 *   latter case, the caller (ipv6_input()) should drop the packet.
 *
 ****************************************************************************/

int ipv6_forward(FAR struct net_driver_s *dev, FAR struct ipv6_hdr_s *ipv6)
{
  FAR struct net_driver_s *fwddev;
  int ret;

  /* Search for a device that can forward this packet.  This is a trivial
   * search if there is only a single network device (CONFIG_NETDEV_MULTINIC
   * not defined).  But netdev_findby_ipv6addr() will still assure
   * routability in that case.
   */

#ifdef CONFIG_NETDEV_MULTINIC
  fwddev = netdev_findby_ipv6addr(ipv6->srcipaddr, ipv6->destipaddr);
#else
  fwddev = netdev_findby_ipv6addr(ipv6->destipaddr);
#endif
  if (fwddev == NULL)
    {
      nwarn("WARNING: Not routable\n");
      return (ssize_t)-ENETUNREACH;
    }

#if defined(CONFIG_NETDEV_MULTINIC)
  /* Check if we are forwarding on the same device that we received the
   * packet from.
   */

  if (fwddev != dev)
    {
      /* Send the packet asynchrously on the forwarding device. */

      ret = ipv6_dev_forward(dev, fwddev, ipv6);
      if (ret < 0)
        {
          nwarn("WARNING: ipv6_dev_forward failed: %d\n", ret);
          goto drop;
        }
    }
  else
#endif /* CONFIG_NETDEV_MULTINIC */

#if defined(CONFIG_NET_6LOWPAN) /* REVISIT:  Currently only suport for 6LoWPAN */
    {
      /* Single network device.  The use case here is where an endpoint acts
       * as a hub in a star configuration.  This is typical for a wireless star
       * configuration where not all endpoints are accessible from all other
       * endpoints, but seems less useful for a wired network.
       */

      /* Perform any necessary packet conversions.  If the packet was handled
       * via a backdoor path (or dropped), then dev->d_len will be zero.  If
       * the packet needs to be forwarded in the normal manner then
       * dev->d_len will be unchanged.
       */

      ret = ipv6_packet_conversion(dev, dev, ipv6);
      if (ret < 0)
        {
          nwarn("WARNING: ipv6_packet_conversion failed: %d\n", ret);
          goto drop;
        }
      else if (ret == PACKET_NOT_FORWARDED)
        {
#ifdef CONFIG_NET_ETHERNET
          /* REVISIT:  For Ethernet we may have to fix up the Ethernet header:
           * - source MAC, the MAC of the current device.
           * - dest MAC, the MAC associated with the destination IPv6 adress.
           *   This  will involve ICMPv6 and Neighbor Discovery.
           */

          /* Correct dev->d_buf by adding back the L1 header length */
#endif

          /* Nothing other 6LoWPAN forwarding is currently handled and that
           * case was dealt with in ipv6_packet_conversion().
           *
           * REVISIT: Is tht an issue?  Do other use cases make sense?
           */

          nwarn("WARNING: Packet forwarding supported only for 6LoWPAN\n");
          ret = -ENOSYS;
          goto drop;
        }
    }

#else /* CONFIG_NET_6LOWPAN */
    {
      nwarn("WARNING: Packet forwarding not supported in this configuration\n");
      ret = -ENOSYS;
      goto drop;
    }
#endif /* CONFIG_NET_6LOWPAN */

  /* Return success.  ipv6_input will return to the network driver with
   * dev->d_len set to the packet size and the network driver will perform
   * the transfer.
   */

  return OK;

drop:
  ipv6_dropstats(ipv6);
  dev->d_len = 0;
  return ret;
}

/****************************************************************************
 * Name: ipv6_forward_broadcast
 *
 * Description:
 *   This function is called from ipv6_input when a broadcast or multicast
 *   packet is received.  If CONFIG_NET_IPFORWARD_BROADCAST is enabled, this
 *   function will forward the broadcast packet to other networks through
 *   other network devices.
 *
 * Input Parameters:
 *   dev   - The device on which the packet was received and which contains
 *           the IPv6 packet.
 *   ipv6  - A convenience pointer to the IPv6 header in within the IPv6
 *           packet
 *
 *   On input:
 *   - dev->d_buf holds the received packet.
 *   - dev->d_len holds the length of the received packet MINUS the
 *     size of the L1 header.  That was subtracted out by ipv6_input.
 *   - ipv6 points to the IPv6 header with dev->d_buf.
 *
 * Returned Value:
 *   None
 *
 ****************************************************************************/

#if defined(CONFIG_NET_IPFORWARD_BROADCAST) && \
    defined(CONFIG_NETDEV_MULTINIC)
void ipv6_forward_broadcast(FAR struct net_driver_s *dev,
                            FAR struct ipv6_hdr_s *ipv6)
{
  /* Don't bother if the TTL would expire */

  if (ipv6->ttl > 1)
    {
      /* Forward the the broadcast/multicast packet to all devices except,
       * of course, the device that received the packet.
       */

      (void)netdev_foreach(ipv6_forward_callback, dev);
    }
}
#endif

#endif /* CONFIG_NET_IPFORWARD && CONFIG_NET_IPv6 */<|MERGE_RESOLUTION|>--- conflicted
+++ resolved
@@ -457,24 +457,9 @@
                           dev->d_len, 0, false);
       if (ret < 0)
         {
-<<<<<<< HEAD
-          /* Try to allocate the head of an IOB chain.  If this fails,
-           * the packet will be dropped; we are not operating in a
-           * context where waiting for an IOB is a good idea
-           */
-
-          fwd->f_iob = iob_tryalloc(false);
-          if (fwd->f_iob == NULL)
-            {
-              nwarn("WARNING: iob_tryalloc() failed\n");
-              ret = -ENOMEM;
-              goto errout_with_fwd;
-            }
-=======
           nwarn("WARNING: iob_trycopyin() failed: %d\n", ret);
           goto errout_with_iobchain;
         }
->>>>>>> 57090437
 
       /* Decrement the TTL in the copy of the IPv6 header (retaining the
        * original TTL in the sourcee to handle the broadcast case).  If the
